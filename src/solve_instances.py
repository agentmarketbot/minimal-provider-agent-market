--- conflicted
+++ resolved
@@ -107,34 +107,15 @@
         pushed = utils.push_commits(str(repo_absolute_path), settings.github_pat)
         if pushed:
             if pr_url:
-<<<<<<< HEAD
                 return "Added comments to PR"
             target_repo_name = utils.extract_repo_name_from_url(instance_repo_url)
             logger.info(
                 f"Creating pull request from source repo {forked_repo_name} "
                 f"to target repo {target_repo_name}"
             )
-=======
-                utils.add_aider_logs_as_pr_comments(pr_url, settings.github_pat, logs)
-
-            pushed = utils.push_commits(str(repo_absolute_path), settings.github_pat)
-            if not pushed:
-                logger.info(f"No new commits to push for instance id {instance_id}")
-                return logs
-
-            if not pr_comments:
-                target_repo_name = utils.extract_repo_name_from_url(target_repo_url)
-                logger.info(
-                    f"Creating pull request from source repo {forked_repo_name} "
-                    f"to target repo {target_repo_name}"
-                )
-
-                pr_title = utils.get_pr_title(instance_background)
-                pr_body = utils.get_pr_body(instance_background, logs)
->>>>>>> 875af23d
-
-            pr_title = utils.get_pr_title(solver_command)
-            pr_body = utils.get_pr_body(solver_command)
+
+            pr_title = utils.get_pr_title(instance_background)
+            pr_body = utils.get_pr_body(instance_background, logs)
 
             pr_url = utils.create_pull_request(
                 source_repo_name=forked_repo_name,
